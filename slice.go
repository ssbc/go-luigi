--- conflicted
+++ resolved
@@ -20,9 +20,6 @@
 }
 
 // SliceSink binds Sink methods to an interface array.
-<<<<<<< HEAD
-type SliceSink []interface{}
-=======
 type SliceSink struct {
 	slice  *[]interface{}
 	closed bool
@@ -35,7 +32,6 @@
 		closed: false,
 	}
 }
->>>>>>> 72acfc97
 
 // Pour implements the Sink interface.  It writes value to a destination Sink.
 func (sink *SliceSink) Pour(ctx context.Context, v interface{}) error {
@@ -46,13 +42,8 @@
 	return nil
 }
 
-<<<<<<< HEAD
-// Close is a dummy method to implement the Sink interface.  Further writes
-// this sink will succeed.
-func (sink *SliceSink) Close() error { return nil }
-=======
+// Close is a dummy method to implement the Sink interface.
 func (sink *SliceSink) Close() error {
 	sink.closed = true
 	return nil
-}
->>>>>>> 72acfc97
+}